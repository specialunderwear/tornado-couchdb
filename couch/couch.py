""""Blocking and non-blocking (asynchronous) clients for CouchDB using
Tornado's httpclient.

This module wraps the CouchDB HTTP REST API and defines a common interface
for making blocking and non-blocking operations on a CouchDB.
"""


__all__ = ["BlockingCouch", "AsyncCouch", "CouchException", "NotModified",
           "BadRequest", "NotFound", "MethodNotAllowed", "Conflict",
           "PreconditionFailed", "InternalServerError"]

<<<<<<< HEAD
__version__ = '0.2.2'
=======
__version__ = '0.2.1+'
>>>>>>> 8a1b4140


import copy
import functools
try:
    from urlparse import urljoin
except ImportError:
    from urllib.request import urljoin

import tornado.ioloop
from tornado import httpclient, gen

from tornado.escape import json_decode, json_encode, url_escape

JSON_MIME_TYPE = 'application/json'


class AsyncCouch(object):

    """Basic wrapper class for asynchronous operations on a CouchDB

    Example usage::

        import couch
        from tornado import ioloop, gen

        @gen.coroutine
        def run_test():
            db = couch.AsyncCouch('mytestdb')
            yield db.create_db()
            r = yield db.save_doc({'msg': 'My first document'})
            doc = yield db.get_doc(r['id'])
            yield db.delete_doc(doc)
            yield db.delete_db()

        ioloop.IOLoop.run_sync(run_test)

    For any methods of this class: If the database call results in an error,
    an exception is raised at the callpoint using an appropriate sub-class of
    CouchException. This, both when calling with a callback function or when
    yielding to a Future (using gen.coroutine).
    """

    def __init__(self, db_name='', couch_url='http://127.0.0.1:5984',
                 io_loop=None, **request_args):
        """Creates an `AsyncCouch`.

        All parameters are optional. Though `db_name` is required for most
        methods to work.

        :arg string db_name: Database name, may set on init and modified later
            as the object attribute `db_name`.
        :arg string couch_url: The url to the CouchDB including port number,
            but without authentication credentials.
        :arg IOLoop io_loop: the IOLoop to pass to the AsyncHTTPClient
        :arg keyword request_args: Arguments applied when making requests to
            the database. This may include `auth_username` and `auth_password`
            for basic authentication. See `httpclient.HTTPRequest` for other
            possible arguments.
            By default `use_gzip` is True. Accessing a local CouchDB it may be
            relevant to set `use_gzip` to False.
        """
        self.request_args = request_args
        self._client = httpclient.AsyncHTTPClient(io_loop)
        self.couch_url = couch_url
        self.db_name = db_name
        self._closed = False

    def close(self):
        """Closes the CouchDB client, freeing any resources used."""
        if not self._closed:
            self._client.close()
            self._closed = True

    #
    # Database operations
    #

    @gen.coroutine
    def create_db(self, db_name=None):
        """Creates a new database."""
        r = yield self._http_put('/' + (db_name or self.db_name))
        raise gen.Return(r)

    @gen.coroutine
    def delete_db(self, db_name=None):
        """Deletes the database."""
        r = yield self._http_delete('/' + (db_name or self.db_name))
        raise gen.Return(r)

    @gen.coroutine
    def list_dbs(self):
        """List names of databases."""
        r = yield self._http_get('/_all_dbs')
        raise gen.Return(r)

    @gen.coroutine
    def info_db(self, db_name=None):
        """Get info about the database."""
        r = yield self._http_get('/' + (db_name or self.db_name))
        raise gen.Return(r)

    @gen.coroutine
    def pull_db(self, source, db_name=None, create_target=False):
        """Replicate changes from a source database to current (target)
        database.
        """
        body = json_encode({
            'source': source,
            'target': (db_name or self.db_name),
            'create_target': create_target
        })
        r = yield self._http_post('/_replicate', body, request_timeout=120.0)
        raise gen.Return(r)

    @gen.coroutine
    def uuids(self, count=1):
        """Get one or more uuids."""
        r = yield self._http_get('/_uuids?count={0}'.format(count))
        raise gen.Return(r['uuids'])

    #
    # Document operations
    #

    @gen.coroutine
    def get_doc(self, doc_id):
        """Get document with the given `doc_id`."""
        url = '/{0}/{1}'.format(self.db_name, url_escape(doc_id))
        r = yield self._http_get(url)
        raise gen.Return(r)

    @gen.coroutine
    def has_doc(self, doc_id):
        """
        See whether given doc_id existed in then given database.
        Return True/False
        """
        url = '/'.join((self.db_name, url_escape(doc_id)))
        r = yield self._http_head(url)
        raise gen.Return(r['code'] == 200)

    @gen.coroutine
    def get_docs(self, doc_ids):
        """Get multiple documents with the given list of `doc_ids`.

        Response is a list with the requested documents, in same order as the
        provided document id's.

        If one or more documents are not found in the database, a NotFound
        exception is raised.
        """
        url = '/{0}/_all_docs?include_docs=true'.format(self.db_name)
        body = json_encode({'keys': doc_ids})
        r = yield self._http_post(url, body)
        raise gen.Return([row['doc'] for row in r['rows']])

    @gen.coroutine
    def save_doc(self, doc):
        """Save/create a document to/in a given database. Response is a dict
        with id and rev of the saved doc.
        """
        body = json_encode(doc)
        if '_id' in doc and '_rev' in doc:
            # update an existing document
            url = '/{0}/{1}'.format(self.db_name, url_escape(doc['_id']))
            r = yield self._http_put(url, body)
        else:
            # save a new document
            url = '/' + self.db_name
            r = yield self._http_post(url, body)
        raise gen.Return(r)

    @gen.coroutine
    def save_docs(self, docs, all_or_nothing=False):
        """Save/create multiple documents.
        Response is a list of dicts with id and rev of the saved docs.
        """
        # use bulk docs API to update the docs
        url = '/{0}/_bulk_docs'.format(self.db_name)
        body = json_encode({'all_or_nothing': all_or_nothing, 'docs': docs})
        r = yield self._http_post(url, body)
        raise gen.Return(r)

    @gen.coroutine
    def delete_doc(self, doc):
        """Delete a document."""
        if '_rev' not in doc or '_id' not in doc:
            raise KeyError('Missing id or revision information in doc')
        url = '/{0}/{1}?rev={2}'.format(
            self.db_name, url_escape(doc['_id']), doc['_rev'])
        r = yield self._http_delete(url)
        raise gen.Return(r)

    @gen.coroutine
    def delete_docs(self, docs, all_or_nothing=False):
        """Delete multiple documents."""
        if any('_rev' not in doc or '_id' not in doc for doc in docs):
            raise KeyError('Missing id or revision information in one or '
                           'more docs')
        # make list of docs to mark as deleted
        deleted = [{'_id': doc['_id'], '_rev': doc['_rev'],
                    '_deleted': True} for doc in docs]
        # use bulk docs API to update the docs
        url = '/{0}/_bulk_docs'.format(self.db_name)
        body = json_encode({'all_or_nothing': all_or_nothing,
                            'docs': deleted})
        r = yield self._http_post(url, body)
        raise gen.Return(r)

    @gen.coroutine
    def get_attachment(self, doc, attachment_name, mimetype=None):
        """Get document attachment.
        The parameter `doc` should at least contain an `_id` key.
        If mimetype is not specified, `doc` shall contain an `_attachments`
        key with info about the named attachment."""
        if '_id' not in doc:
            raise ValueError('Missing key named _id in doc')
        if not mimetype:
            # get mimetype from the doc
            if '_attachments' not in doc:
                raise ValueError('No attachments in doc, cannot get content'
                                 ' type of attachment')
            elif attachment_name not in doc['_attachments']:
                raise ValueError('Document does not have an attachment by'
                                 ' the given name')
            else:
                mimetype = doc['_attachments'][attachment_name]['content_type']
        url = '/{0}/{1}/{2}'.format(self.db_name, url_escape(doc['_id']),
                                    url_escape(attachment_name))
        headers = {'Accept': mimetype}
        r = yield self._http_get(url, headers=headers)
        raise gen.Return(r)

    @gen.coroutine
    def save_attachment(self, doc, attachment):
        """Save an attachment to the specified doc.
        The attachment shall be a dict with keys: `mimetype`, `name`, `data`.
        The doc shall be a dict, at least having the key `_id`, and if doc is
        existing in the database, it shall also contain the key `_rev`"""
        if any(key not in attachment for key in ['mimetype', 'name', 'data']):
            raise KeyError('Attachment dict is missing one or more '
                           'required keys')
        url = '/{0}/{1}/{2}{3}'.format(
            self.db_name, url_escape(doc['_id']),
            url_escape(attachment['name']),
            '?rev={0}'.format(doc['_rev']) if '_rev' in doc else '')
        headers = {'Content-Type': attachment['mimetype']}
        body = attachment['data']
        r = yield self._http_put(url, body, headers=headers)
        raise gen.Return(r)

    @gen.coroutine
    def delete_attachment(self, doc, attachment_name):
        """Delete a named attachment to the specified doc.
        The doc shall be a dict, at least with the keys: _id and _rev"""
        if '_rev' not in doc or '_id' not in doc:
            raise KeyError('Missing id or revision information in doc')
        else:
<<<<<<< HEAD
            url = '/{0}/{1}/{2}?rev={3}'.format(self.db_name,
                                                url_escape(doc['_id']), url_escape(
                                                    attachment_name),
                                                doc['_rev'])
=======
            url = '/{0}/{1}/{2}?rev={3}'.format(
                self.db_name, url_escape(doc['_id']),
                url_escape(attachment_name), doc['_rev'])
>>>>>>> 8a1b4140
        r = yield self._http_delete(url)
        raise gen.Return(r)

    @gen.coroutine
    def view(self, design_doc_name, view_name, **kwargs):
        """Query a pre-defined view in the specified design doc.
        The following query parameters can be specified as keyword arguments.

        Limit query results to those with the specified key or list of keys:
          key=<key-value>
          keys=<list of keys>

        Limit query results to those following the specified startkey:
          startkey=<key-value>

        First document id to include in the output:
          startkey_docid=<document id>

        Limit query results to those previous to the specified endkey:
          endkey=<key-value>

        Last document id to include in the output:
          endkey_docid=<document id>

        Limit the number of documents in the output:
          limit=<number of docs>

        Prevent CouchDB from refreshing a stale view:
          stale='ok'
          stale='update_after'

        Reverse the output:
          descending=true
          descending=false  (default value)

        Note that the descending option is applied before any key filtering, so
        you may need to swap the values of the startkey and endkey options to
        get the expected results.

        Skip the specified number of docs in the query results:
          skip=<number>  (default value is 0)

        The group option controls whether the reduce function reduces to a set
        of distinct keys or to a single result row:
          group=true
          group=false  (default value)

          group_level=<number>

        Use the reduce function of the view:
          reduce=true  (default value)
          reduce=false

        Note that default value of reduce is true, only if a reduce function is
        defined for the view.

        Automatically fetch and include the document which emitted each view
        entry:
          include_docs=true
          include_docs=false  (default value)

        Determine whether the endkey is included in the result:
          inclusive_end=true  (default value)
          inclusive_end=false
        """
<<<<<<< HEAD
        url = '/{0}/_design/{1}/_view/{2}'.format(self.db_name,
                                                  design_doc_name, view_name)
=======
        url = '/{0}/_design/{1}/_view/{2}'.format(
            self.db_name, design_doc_name, view_name)
>>>>>>> 8a1b4140
        r = yield self._view(url, **kwargs)
        raise gen.Return(r)

    @gen.coroutine
    def view_all_docs(self, **kwargs):
        """Query the _all_docs view.
        Accepts the same keyword parameters as `view()`.
        """
        url = '/{0}/_all_docs'.format(self.db_name)
        r = yield self._view(url, **kwargs)
        raise gen.Return(r)

    @gen.coroutine
    def temp_view(self, view_doc, **kwargs):
        """Query a temporary view.
        The view_doc parameter is a dict with the view's map and reduce
        functions."""
        url = '/{0}/_temp_view'.format(self.db_name)
        r = yield self._view(url, body=view_doc, **kwargs)
        raise gen.Return(r)

    @gen.coroutine
    def _view(self, url, **kwargs):
        body = kwargs.get('body', {})
        options = []
        if kwargs:
            for key, value in kwargs.items():
                if key == 'body':
                    continue
                if key == 'keys':
                    body.update({'keys': value})
                else:
                    value = url_escape(json_encode(value))
                    options.append('='.join([key, value]))
        if options:
            url = '{0}?{1}'.format(url, '&'.join(options))
        if body:
            r = yield self._http_post(url, json_encode(body))
        else:
            r = yield self._http_get(url)
        raise gen.Return(r)

    #
    # Basic http methods and utility functions
    #

    def _parse_response(self, resp):
        # decode the JSON body and check for errors
        obj = json_decode(resp.body)

        if isinstance(obj, list):
            # check if there is an error in the list of dicts,
            # raise the first error seen
            for item in obj:
                if 'error' in item:
                    raise relax_exception(httpclient.HTTPError(
                        resp.code if item['error'] != 'not_found' else 404,
                        item['reason'], resp))

        elif 'error' in obj:
<<<<<<< HEAD
            raise relax_exception(httpclient.HTTPError(resp.code,
                                                       obj['reason'], resp))
=======
            raise relax_exception(httpclient.HTTPError(
                resp.code, obj['reason'], resp))
>>>>>>> 8a1b4140

        elif 'rows' in obj:
            # check if there is an error in the result rows,
            # raise the first error seen
            for row in obj['rows']:
                if 'error' in row:
                    raise relax_exception(httpclient.HTTPError(
                        resp.code if row['error'] != 'not_found' else 404,
                        row['error'], resp))
        return obj

<<<<<<< HEAD
    def _parse_headers(self, resp):
        headers = {"code": resp.code}
        headers.update(resp.headers)
        return headers

    @gen.coroutine
    def _http_get(self, uri, headers=None):
=======
    def _test_closed(self):
>>>>>>> 8a1b4140
        if self._closed:
            raise CouchException('Database connection is closed.')

    @gen.coroutine
    def _http_get(self, uri, headers=None):
        self._test_closed()
        if headers is None:
            headers = {}
        req_args = copy.deepcopy(self.request_args)
        req_args.setdefault('headers', {}).update(headers)
        if 'Accept' not in req_args['headers']:
            req_args['headers']['Accept'] = 'application/json'
            decode = True
        else:
            # not a JSON response, don't try to decode
            decode = False
        req = httpclient.HTTPRequest(self.couch_url + uri, method='GET',
                                     **req_args)
        try:
            resp = yield self._client.fetch(req)
        except httpclient.HTTPError as e:
            if not e.response:
                raise relax_exception(e)
            resp = e.response
        raise gen.Return(self._parse_response(resp) if decode else resp.body)

    @gen.coroutine
    def _http_post(self, uri, body, **kwargs):
        self._test_closed()
        req_args = copy.deepcopy(self.request_args)
        req_args.update(kwargs)
        req_args.setdefault('headers', {}).update({
            'Accept': 'application/json',
            'Content-Type': 'application/json'})
        req = httpclient.HTTPRequest(self.couch_url + uri, method='POST',
                                     body=body, **req_args)
        try:
            resp = yield self._client.fetch(req)
        except httpclient.HTTPError as e:
            if not e.response:
                raise relax_exception(e)
            resp = e.response
        raise gen.Return(self._parse_response(resp))

    @gen.coroutine
    def _http_put(self, uri, body='', headers=None):
        self._test_closed()
        if headers is None:
            headers = {}
        req_args = copy.deepcopy(self.request_args)
        req_args.setdefault('headers', {}).update(headers)
        if body and 'Content-Type' not in req_args['headers']:
            req_args['headers']['Content-Type'] = 'application/json'
        if 'Accept' not in req_args['headers']:
            req_args['headers']['Accept'] = 'application/json'
        req = httpclient.HTTPRequest(self.couch_url + uri, method='PUT',
                                     body=body, **req_args)
        try:
            resp = yield self._client.fetch(req)
        except httpclient.HTTPError as e:
            if not e.response:
                raise relax_exception(e)
            resp = e.response
        raise gen.Return(self._parse_response(resp))

    @gen.coroutine
    def _http_delete(self, uri):
        self._test_closed()
        req_args = copy.deepcopy(self.request_args)
        req_args.setdefault('headers', {}).update({
            'Accept': 'application/json'})
        req = httpclient.HTTPRequest(self.couch_url + uri, method='DELETE',
                                     **req_args)
        try:
            resp = yield self._client.fetch(req)
        except httpclient.HTTPError as e:
            if not e.response:
                raise relax_exception(e)
            resp = e.response
        raise gen.Return(self._parse_response(resp))

    @gen.coroutine
    def _http_head(self, uri):
        if self._closed:
            raise CouchException('Database connection is closed.')
        req_args = copy.deepcopy(self.request_args)
        req = httpclient.HTTPRequest(
            urljoin(self.couch_url, uri), method='HEAD',
            **req_args)
        try:
            resp = yield self._client.fetch(req)
        except httpclient.HTTPError as e:
            if not e.response:
                raise relax_exception(e)
            resp = e.response
        raise gen.Return(self._parse_headers(resp))


class BlockingCouch(AsyncCouch):

    """Basic wrapper class for blocking operations on a CouchDB.

    Example usage::

        import couch

        db = couch.BlockingCouch('mytestdb')
        db.create_db()
        r = db.save_doc({'msg': 'My first document'})
        doc = db.get_doc(r['id'])
        db.delete_doc(doc)

    For any methods of this class: If an error is returned from the database,
    an appropriate CouchException is raised.

    BlockingCouch is a wrapper for AsyncCouch, database calls are run in a
    seperate IOLoop.
    """

    def __init__(self, db_name='', couch_url='http://127.0.0.1:5984',
                 **request_args):
        """Creates a `BlockingCouch`.

        All parameters are optional. Though `db_name` is required for most
        methods to work.

        :arg string db_name: Database name, may set on init and modified later
            as the object attribute `db_name`.
        :arg string couch_url: The url to the CouchDB including port number,
            but without authentication credentials.
        :arg keyword request_args: Arguments applied when making requests to
            the database. This may include `auth_username` and `auth_password`
            for basic authentication. See `httpclient.HTTPRequest` for other
            possible arguments.
            By default `use_gzip` is True. Accessing a local CouchDB it may be
            relevant to set `use_gzip` to False.
        """

        self._io_loop = tornado.ioloop.IOLoop()
        AsyncCouch.__init__(self, db_name, couch_url, io_loop=self._io_loop,
                            **request_args)

    def close(self):
        """Closes the CouchDB client, freeing any resources used."""
        if not self._closed:
            AsyncCouch.close(self)
            self._io_loop.close()

    def __getattribute__(self, name):
        try:
            attr = object.__getattribute__(self, name)
        except AttributeError:
            raise AttributeError("'{}' object has no attribute '{}'".format(
                                 self.__class__.__name__, name))

        if name == 'close' or name.startswith('_') or not hasattr(
                attr, '__call__'):
            # a 'local' or internal attribute, or a non-callable
            return attr

        # it's an asynchronous callable
        # return a callable wrapper for the attribute that will
        # run in its own IOLoop
        def wrapper(clb, *args, **kwargs):
            fn = functools.partial(clb, *args, **kwargs)
            return self._io_loop.run_sync(fn)
        return functools.partial(wrapper, attr)


class CouchException(httpclient.HTTPError):

    """Base class for Couch specific exceptions"""

    def __init__(self, HTTPError, msg=None):
<<<<<<< HEAD
        httpclient.HTTPError.__init__(self, HTTPError.code,
                                      msg, HTTPError.response)
=======
        httpclient.HTTPError.__init__(
            self, HTTPError.code, msg, HTTPError.response)
>>>>>>> 8a1b4140


class NotModified(CouchException):

    """HTTP Error 304 (Not Modified)"""

    def __init__(self, HTTPError):
<<<<<<< HEAD
        CouchException.__init__(self, HTTPError,
                                'The document has not been modified since the last update.')
=======
        CouchException.__init__(
            self, HTTPError,
            'The document has not been modified since the last update.')
>>>>>>> 8a1b4140


class BadRequest(CouchException):

    """HTTP Error 400 (Bad Request)"""

    def __init__(self, HTTPError):
<<<<<<< HEAD
        CouchException.__init__(self, HTTPError, 'The syntax of the request '
                                'was invalid or could not be processed.')
=======
        CouchException.__init__(
            self, HTTPError,
            'The syntax of the request was invalid or could not be processed.')
>>>>>>> 8a1b4140


class NotFound(CouchException):

    """HTTP Error 404 (Not Found)"""

    def __init__(self, HTTPError):
<<<<<<< HEAD
        CouchException.__init__(self, HTTPError,
                                'The requested resource was not found.')
=======
        CouchException.__init__(
            self, HTTPError, 'The requested resource was not found.')
>>>>>>> 8a1b4140


class MethodNotAllowed(CouchException):

    """HTTP Error 405 (Method Not Allowed)"""

    def __init__(self, HTTPError):
<<<<<<< HEAD
        CouchException.__init__(self, HTTPError, 'The request was made using '
                                'an incorrect request method; for example, a GET was used '
                                'where a POST was required.')
=======
        CouchException.__init__(
            self, HTTPError, 'The request was made using an incorrect request '
            'method; for example, a GET was used where a POST was required.')
>>>>>>> 8a1b4140


class Conflict(CouchException):

    """HTTP Error 409 (Conflict)"""

    def __init__(self, HTTPError):
<<<<<<< HEAD
        CouchException.__init__(self, HTTPError, 'The request failed because '
                                'of a database conflict.')
=======
        CouchException.__init__(
            self, HTTPError,
            'The request failed because of a database conflict.')
>>>>>>> 8a1b4140


class PreconditionFailed(CouchException):

    """HTTP Error 412 (Precondition Failed)"""

    def __init__(self, HTTPError):
<<<<<<< HEAD
        CouchException.__init__(self, HTTPError, 'Could not create database - '
                                'a database with that name already exists.')
=======
        CouchException.__init__(
            self, HTTPError, 'Could not create database - '
            'a database with that name already exists.')
>>>>>>> 8a1b4140


class InternalServerError(CouchException):

    """HTTP Error 500 (Internal Server Error)"""

    def __init__(self, HTTPError):
<<<<<<< HEAD
        CouchException.__init__(self, HTTPError, 'The request was invalid and '
                                'failed, or an error occurred within the CouchDB server that '
                                'prevented it from processing the request.')
=======
        CouchException.__init__(
            self, HTTPError, 'The request was invalid and failed, '
            'or an error occurred within the CouchDB server that '
            'prevented it from processing the request.')
>>>>>>> 8a1b4140


def relax_exception(e):
    """Convert HTTPError exception to a Couch specific exception, if possible,
    or else return the unmodified exception."""
    if isinstance(e, httpclient.HTTPError):
        if e.code == 304:
            ce = NotModified(e)
        elif e.code == 400:
            ce = BadRequest(e)
        elif e.code == 404:
            ce = NotFound(e)
        elif e.code == 405:
            ce = MethodNotAllowed(e)
        elif e.code == 409:
            ce = Conflict(e)
        elif e.code == 412:
            ce = PreconditionFailed(e)
        elif e.code == 500:
            ce = InternalServerError(e)
        else:
            # other HTTP Error
            ce = CouchException(e)
    else:
        # unknown exception
        ce = e

    return ce<|MERGE_RESOLUTION|>--- conflicted
+++ resolved
@@ -10,26 +10,16 @@
            "BadRequest", "NotFound", "MethodNotAllowed", "Conflict",
            "PreconditionFailed", "InternalServerError"]
 
-<<<<<<< HEAD
-__version__ = '0.2.2'
-=======
 __version__ = '0.2.1+'
->>>>>>> 8a1b4140
 
 
 import copy
 import functools
-try:
-    from urlparse import urljoin
-except ImportError:
-    from urllib.request import urljoin
 
 import tornado.ioloop
 from tornado import httpclient, gen
 
 from tornado.escape import json_decode, json_encode, url_escape
-
-JSON_MIME_TYPE = 'application/json'
 
 
 class AsyncCouch(object):
@@ -274,16 +264,9 @@
         if '_rev' not in doc or '_id' not in doc:
             raise KeyError('Missing id or revision information in doc')
         else:
-<<<<<<< HEAD
-            url = '/{0}/{1}/{2}?rev={3}'.format(self.db_name,
-                                                url_escape(doc['_id']), url_escape(
-                                                    attachment_name),
-                                                doc['_rev'])
-=======
             url = '/{0}/{1}/{2}?rev={3}'.format(
                 self.db_name, url_escape(doc['_id']),
                 url_escape(attachment_name), doc['_rev'])
->>>>>>> 8a1b4140
         r = yield self._http_delete(url)
         raise gen.Return(r)
 
@@ -349,13 +332,8 @@
           inclusive_end=true  (default value)
           inclusive_end=false
         """
-<<<<<<< HEAD
-        url = '/{0}/_design/{1}/_view/{2}'.format(self.db_name,
-                                                  design_doc_name, view_name)
-=======
         url = '/{0}/_design/{1}/_view/{2}'.format(
             self.db_name, design_doc_name, view_name)
->>>>>>> 8a1b4140
         r = yield self._view(url, **kwargs)
         raise gen.Return(r)
 
@@ -416,13 +394,8 @@
                         item['reason'], resp))
 
         elif 'error' in obj:
-<<<<<<< HEAD
-            raise relax_exception(httpclient.HTTPError(resp.code,
-                                                       obj['reason'], resp))
-=======
             raise relax_exception(httpclient.HTTPError(
                 resp.code, obj['reason'], resp))
->>>>>>> 8a1b4140
 
         elif 'rows' in obj:
             # check if there is an error in the result rows,
@@ -434,17 +407,12 @@
                         row['error'], resp))
         return obj
 
-<<<<<<< HEAD
     def _parse_headers(self, resp):
         headers = {"code": resp.code}
         headers.update(resp.headers)
         return headers
 
-    @gen.coroutine
-    def _http_get(self, uri, headers=None):
-=======
     def _test_closed(self):
->>>>>>> 8a1b4140
         if self._closed:
             raise CouchException('Database connection is closed.')
 
@@ -619,13 +587,8 @@
     """Base class for Couch specific exceptions"""
 
     def __init__(self, HTTPError, msg=None):
-<<<<<<< HEAD
-        httpclient.HTTPError.__init__(self, HTTPError.code,
-                                      msg, HTTPError.response)
-=======
         httpclient.HTTPError.__init__(
             self, HTTPError.code, msg, HTTPError.response)
->>>>>>> 8a1b4140
 
 
 class NotModified(CouchException):
@@ -633,14 +596,9 @@
     """HTTP Error 304 (Not Modified)"""
 
     def __init__(self, HTTPError):
-<<<<<<< HEAD
-        CouchException.__init__(self, HTTPError,
-                                'The document has not been modified since the last update.')
-=======
         CouchException.__init__(
             self, HTTPError,
             'The document has not been modified since the last update.')
->>>>>>> 8a1b4140
 
 
 class BadRequest(CouchException):
@@ -648,14 +606,9 @@
     """HTTP Error 400 (Bad Request)"""
 
     def __init__(self, HTTPError):
-<<<<<<< HEAD
-        CouchException.__init__(self, HTTPError, 'The syntax of the request '
-                                'was invalid or could not be processed.')
-=======
         CouchException.__init__(
             self, HTTPError,
             'The syntax of the request was invalid or could not be processed.')
->>>>>>> 8a1b4140
 
 
 class NotFound(CouchException):
@@ -663,13 +616,8 @@
     """HTTP Error 404 (Not Found)"""
 
     def __init__(self, HTTPError):
-<<<<<<< HEAD
-        CouchException.__init__(self, HTTPError,
-                                'The requested resource was not found.')
-=======
         CouchException.__init__(
             self, HTTPError, 'The requested resource was not found.')
->>>>>>> 8a1b4140
 
 
 class MethodNotAllowed(CouchException):
@@ -677,15 +625,9 @@
     """HTTP Error 405 (Method Not Allowed)"""
 
     def __init__(self, HTTPError):
-<<<<<<< HEAD
-        CouchException.__init__(self, HTTPError, 'The request was made using '
-                                'an incorrect request method; for example, a GET was used '
-                                'where a POST was required.')
-=======
         CouchException.__init__(
             self, HTTPError, 'The request was made using an incorrect request '
             'method; for example, a GET was used where a POST was required.')
->>>>>>> 8a1b4140
 
 
 class Conflict(CouchException):
@@ -693,14 +635,9 @@
     """HTTP Error 409 (Conflict)"""
 
     def __init__(self, HTTPError):
-<<<<<<< HEAD
-        CouchException.__init__(self, HTTPError, 'The request failed because '
-                                'of a database conflict.')
-=======
         CouchException.__init__(
             self, HTTPError,
             'The request failed because of a database conflict.')
->>>>>>> 8a1b4140
 
 
 class PreconditionFailed(CouchException):
@@ -708,14 +645,9 @@
     """HTTP Error 412 (Precondition Failed)"""
 
     def __init__(self, HTTPError):
-<<<<<<< HEAD
-        CouchException.__init__(self, HTTPError, 'Could not create database - '
-                                'a database with that name already exists.')
-=======
         CouchException.__init__(
             self, HTTPError, 'Could not create database - '
             'a database with that name already exists.')
->>>>>>> 8a1b4140
 
 
 class InternalServerError(CouchException):
@@ -723,16 +655,10 @@
     """HTTP Error 500 (Internal Server Error)"""
 
     def __init__(self, HTTPError):
-<<<<<<< HEAD
-        CouchException.__init__(self, HTTPError, 'The request was invalid and '
-                                'failed, or an error occurred within the CouchDB server that '
-                                'prevented it from processing the request.')
-=======
         CouchException.__init__(
             self, HTTPError, 'The request was invalid and failed, '
             'or an error occurred within the CouchDB server that '
             'prevented it from processing the request.')
->>>>>>> 8a1b4140
 
 
 def relax_exception(e):
